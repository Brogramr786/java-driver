/*
 *      Copyright (C) 2012-2014 DataStax Inc.
 *
 *   Licensed under the Apache License, Version 2.0 (the "License");
 *   you may not use this file except in compliance with the License.
 *   You may obtain a copy of the License at
 *
 *      http://www.apache.org/licenses/LICENSE-2.0
 *
 *   Unless required by applicable law or agreed to in writing, software
 *   distributed under the License is distributed on an "AS IS" BASIS,
 *   WITHOUT WARRANTIES OR CONDITIONS OF ANY KIND, either express or implied.
 *   See the License for the specific language governing permissions and
 *   limitations under the License.
 */
package com.datastax.driver.core.policies;

import java.util.*;
import java.util.concurrent.ConcurrentHashMap;
import java.util.concurrent.ConcurrentMap;
import java.util.concurrent.CopyOnWriteArrayList;
import java.util.concurrent.ExecutionException;
import java.util.concurrent.TimeUnit;
import java.util.concurrent.TimeoutException;
import java.util.concurrent.atomic.AtomicInteger;

import com.google.common.base.Joiner;
import com.google.common.base.Strings;
import com.google.common.annotations.VisibleForTesting;
import com.google.common.base.Joiner;
import com.google.common.base.Strings;
import com.google.common.collect.AbstractIterator;
import org.slf4j.Logger;
import org.slf4j.LoggerFactory;

import com.datastax.driver.core.Cluster;
import com.datastax.driver.core.Configuration;
import com.datastax.driver.core.ConsistencyLevel;
import com.datastax.driver.core.Host;
import com.datastax.driver.core.HostDistance;
import com.datastax.driver.core.Statement;

/**
 * A data-center aware Round-robin load balancing policy.
 * <p>
 * This policy provides round-robin queries over the node of the local
 * data center. It also includes in the query plans returned a configurable
 * number of hosts in the remote data centers, but those are always tried
 * after the local nodes. In other words, this policy guarantees that no
 * host in a remote data center will be queried unless no host in the local
 * data center can be reached.
 * <p>
 * If used with a single data center, this policy is equivalent to the
 * {@code LoadBalancingPolicy.RoundRobin} policy, but its DC awareness
 * incurs a slight overhead so the {@code LoadBalancingPolicy.RoundRobin}
 * policy could be preferred to this policy in that case.
 */
public class DCAwareRoundRobinPolicy implements LoadBalancingPolicy, CloseableLoadBalancingPolicy {

    private static final Logger logger = LoggerFactory.getLogger(DCAwareRoundRobinPolicy.class);

    private final String UNSET = "";

    private final ConcurrentMap<String, CopyOnWriteArrayList<Host>> perDcLiveHosts = new ConcurrentHashMap<String, CopyOnWriteArrayList<Host>>();
    private final AtomicInteger index = new AtomicInteger();

    @VisibleForTesting
    volatile String localDc;

    private final ConcurrentMap<String, CopyOnWriteArrayList<Host>> perDcSuspectedHosts = new ConcurrentHashMap<String, CopyOnWriteArrayList<Host>>();

    private final int usedHostsPerRemoteDc;
    private final boolean dontHopForLocalCL;

    private volatile Configuration configuration;

    /**
     * Creates a new datacenter aware round robin policy that auto-discover
     * the local data-center.
     * <p>
     * If this constructor is used, the data-center used as local will the
     * data-center of the first Cassandra node the driver connects to. This
     * will always be ok if all the contact points use at {@code Cluster}
     * creation are in the local data-center. If it's not the case, you should
     * provide the local data-center name yourself by using one of the other
     * constructor of this class.
     * <p>
     * This constructor is a shortcut for {@code new DCAwareRoundRobinPolicy(null)},
     * and as such will ignore all hosts in remote data-centers.
     */
    public DCAwareRoundRobinPolicy() {
        this(null, 0, false, true);
    }

    /**
     * Creates a new datacenter aware round robin policy given the name of
     * the local datacenter.
     * <p>
     * The name of the local datacenter provided must be the local
     * datacenter name as known by Cassandra.
     * <p>
     * The policy created will ignore all remote hosts. In other words,
     * this is equivalent to {@code new DCAwareRoundRobinPolicy(localDc, 0)}.
     *
     * @param localDc the name of the local datacenter (as known by
     * Cassandra). If this is {@code null}, the policy will default to the
     * data-center of the first node connected to.
     */
    public DCAwareRoundRobinPolicy(String localDc) {
        this(localDc, 0, false, false);
    }

    /**
     * Creates a new DCAwareRoundRobin policy given the name of the local
     * datacenter and that uses the provided number of host per remote
     * datacenter as failover for the local hosts.
     * <p>
     * The name of the local datacenter provided must be the local
     * datacenter name as known by Cassandra.
     * <p>
     * If {@code usedHostsPerRemoteDc > 0}, then if for a query no host
     * in the local datacenter can be reached and if the consistency
     * level of the query is not {@code LOCAL_ONE} or {@code LOCAL_QUORUM},
     * then up to {@code usedHostsPerRemoteDc} host per remote data-center
     * will be tried by the policy as a fallback. Please note that no
     * remote host will be used for {@code LOCAL_ONE} and {@code LOCAL_QUORUM}
     * since this would change the meaning of the consistency level (and
     * thus somewhat break the consistency contract).
     *
     * @param localDc the name of the local datacenter (as known by
     * Cassandra). If this is {@code null}, the policy will default to the
     * data-center of the first node connected to.
     * @param usedHostsPerRemoteDc the number of host per remote
     * datacenter that policies created by the returned factory should
     * consider. Created policies {@code distance} method will return a
     * {@code HostDistance.REMOTE} distance for only {@code
     * usedHostsPerRemoteDc} hosts per remote datacenter. Other hosts
     * of the remote datacenters will be ignored (and thus no
     * connections to them will be maintained).
     */
    public DCAwareRoundRobinPolicy(String localDc, int usedHostsPerRemoteDc) {
        this(localDc, usedHostsPerRemoteDc, false, false);
    }

    /**
     * Creates a new DCAwareRoundRobin policy given the name of the local
     * datacenter and that uses the provided number of host per remote
     * datacenter as failover for the local hosts.
     * <p>
     * This constructor is equivalent to {@link #DCAwareRoundRobinPolicy(String, int)}
     * but allows to override the policy of never using remote data-center
     * nodes for {@code LOCAL_ONE} and {@code LOCAL_QUORUM} queries. It is
     * however inadvisable to do so in almost all cases, as this would
     * potentially break consistency guarantees and if you are fine with that,
     * it's probably better to use a weaker consitency like {@code ONE}, {@code
     * TWO} or {@code THREE}. As such, this constructor should generally
     * be avoided in favor of {@link #DCAwareRoundRobinPolicy(String, int)}.
     * Use it only if you know and understand what you do.
     *
     * @param localDc the name of the local datacenter (as known by
     * Cassandra). If this is {@code null}, the policy will default to the
     * data-center of the first node connected to.
     * @param usedHostsPerRemoteDc the number of host per remote
     * datacenter that policies created by the returned factory should
     * consider. Created policies {@code distance} method will return a
     * {@code HostDistance.REMOTE} distance for only {@code
     * usedHostsPerRemoteDc} hosts per remote datacenter. Other hosts
     * of the remote datacenters will be ignored (and thus no
     * connections to them will be maintained).
     * @param allowRemoteDCsForLocalConsistencyLevel whether or not the
     * policy may return remote host when building query plan for query
     * having consitency {@code LOCAL_ONE} and {@code LOCAL_QUORUM}.
     */
    public DCAwareRoundRobinPolicy(String localDc, int usedHostsPerRemoteDc, boolean allowRemoteDCsForLocalConsistencyLevel) {
        this(localDc, usedHostsPerRemoteDc, allowRemoteDCsForLocalConsistencyLevel, false);
    }

    private DCAwareRoundRobinPolicy(String localDc, int usedHostsPerRemoteDc, boolean allowRemoteDCsForLocalConsistencyLevel, boolean allowEmptyLocalDc) {
        if (!allowEmptyLocalDc && Strings.isNullOrEmpty(localDc))
            throw new IllegalArgumentException("Null or empty data center specified for DC-aware policy");
        this.localDc = localDc == null ? UNSET : localDc;
        this.usedHostsPerRemoteDc = usedHostsPerRemoteDc;
        this.dontHopForLocalCL = !allowRemoteDCsForLocalConsistencyLevel;
    }

    @Override
    public void init(Cluster cluster, Collection<Host> hosts) {
        if (localDc != UNSET)
            logger.info("Using provided data-center name '{}' for DCAwareRoundRobinPolicy", localDc);

        this.configuration = cluster.getConfiguration();

        ArrayList<String> notInLocalDC = new ArrayList<String>();

        for (Host host : hosts) {
            String dc = dc(host);

            // If the localDC was in "auto-discover" mode and it's the first host for which we have a DC, use it.
            if (localDc == UNSET && dc != UNSET) {
                logger.info("Using data-center name '{}' for DCAwareRoundRobinPolicy (if this is incorrect, please provide the correct datacenter name with DCAwareRoundRobinPolicy constructor)", dc);
                localDc = dc;
            } else if (!dc.equals(localDc))
                notInLocalDC.add(String.format("%s (%s)", host.toString(), dc));

            if (!dc.equals(localDc)) notInLocalDC.add(String.format("%s (%s)", host.toString(), host.getDatacenter()));

            CopyOnWriteArrayList<Host> prev = perDcLiveHosts.get(dc);
            if (prev == null)
                perDcLiveHosts.put(dc, new CopyOnWriteArrayList<Host>(Collections.singletonList(host)));
            else
                prev.addIfAbsent(host);
        }

        if (notInLocalDC.size() > 0) {
            String nonLocalHosts = Joiner.on(",").join(notInLocalDC);
<<<<<<< HEAD
            logger.warn("Some contact points don't match specified local data center. Local DC = {}. Non-conforming contact points: {}", localDc, nonLocalHosts);
=======
            logger.warn("Some contact points don't match local data center. Local DC = {}. Non-conforming contact points: {}", localDc, nonLocalHosts);
>>>>>>> 4302c3b0
        }
    }

    private String dc(Host host) {
        String dc = host.getDatacenter();
        return dc == null ? localDc : dc;
    }

    @SuppressWarnings("unchecked")
    private static CopyOnWriteArrayList<Host> cloneList(CopyOnWriteArrayList<Host> list) {
        return (CopyOnWriteArrayList<Host>)list.clone();
    }

    /**
     * Return the HostDistance for the provided host.
     * <p>
     * This policy consider nodes in the local datacenter as {@code LOCAL}.
     * For each remote datacenter, it considers a configurable number of
     * hosts as {@code REMOTE} and the rest is {@code IGNORED}.
     * <p>
     * To configure how many host in each remote datacenter is considered
     * {@code REMOTE}, see {@link #DCAwareRoundRobinPolicy(String, int)}.
     *
     * @param host the host of which to return the distance of.
     * @return the HostDistance to {@code host}.
     */
    @Override
    public HostDistance distance(Host host) {
        String dc = dc(host);
        if (dc == UNSET || dc.equals(localDc))
            return HostDistance.LOCAL;

        CopyOnWriteArrayList<Host> dcHosts = perDcLiveHosts.get(dc);
        if (dcHosts == null || usedHostsPerRemoteDc == 0)
            return HostDistance.IGNORED;

        // We need to clone, otherwise our subList call is not thread safe
        dcHosts = cloneList(dcHosts);
        return dcHosts.subList(0, Math.min(dcHosts.size(), usedHostsPerRemoteDc)).contains(host)
             ? HostDistance.REMOTE
             : HostDistance.IGNORED;
    }

    /**
     * Returns the hosts to use for a new query.
     * <p>
     * The returned plan will always try each known host in the local
     * datacenter first, and then, if none of the local host is reachable,
     * will try up to a configurable number of other host per remote datacenter.
     * The order of the local node in the returned query plan will follow a
     * Round-robin algorithm.
     *
     * @param loggedKeyspace the keyspace currently logged in on for this
     * query.
     * @param statement the query for which to build the plan.
     * @return a new query plan, i.e. an iterator indicating which host to
     * try first for querying, which one to use as failover, etc...
     */
    @Override
    public Iterator<Host> newQueryPlan(String loggedKeyspace, final Statement statement) {

        CopyOnWriteArrayList<Host> localLiveHosts = perDcLiveHosts.get(localDc);
        final List<Host> hosts = localLiveHosts == null ? Collections.<Host>emptyList() : cloneList(localLiveHosts);
        final int startIdx = index.getAndIncrement();

        return new AbstractIterator<Host>() {

            private int idx = startIdx;
            private int remainingLocal = hosts.size();

            private Iterator<Host> localSuspected;

            // For remote Dcs
            private Iterator<String> remoteDcs;
            private List<Host> currentDcHosts;
            private int currentDcRemaining;
            private Iterator<Host> currentDcSuspected;

            @Override
            protected Host computeNext() {
                if (remainingLocal > 0) {
                    remainingLocal--;
                    int c = idx++ % hosts.size();
                    if (c < 0) {
                        c += hosts.size();
                    }
                    return hosts.get(c);
                }

                if (localSuspected == null) {
                    List<Host> l = perDcSuspectedHosts.get(localDc);
                    localSuspected = l == null ? Collections.<Host>emptySet().iterator() : l.iterator();
                }

                while (localSuspected.hasNext()) {
                    Host h = localSuspected.next();
                    waitOnReconnection(h);
                    if (h.isUp())
                        return h;
                }

                ConsistencyLevel cl = statement.getConsistencyLevel() == null
                                    ? configuration.getQueryOptions().getConsistencyLevel()
                                    : statement.getConsistencyLevel();

                if (dontHopForLocalCL && cl.isDCLocal())
                    return endOfData();

                if (remoteDcs == null) {
                    Set<String> copy = new HashSet<String>(perDcLiveHosts.keySet());
                    copy.remove(localDc);
                    remoteDcs = copy.iterator();
                }

                while (true) {
                    if (currentDcHosts != null && currentDcRemaining > 0) {
                        currentDcRemaining--;
                        int c = idx++ % currentDcHosts.size();
                        if (c < 0) {
                            c += currentDcHosts.size();
                        }
                        return currentDcHosts.get(c);
                    }

                    if (currentDcSuspected != null) {
                        while (currentDcSuspected.hasNext()) {
                            Host h = currentDcSuspected.next();
                            waitOnReconnection(h);
                            if (h.isUp())
                                return h;
                        }
                    }

                    if (!remoteDcs.hasNext())
                        break;

                    String nextRemoteDc = remoteDcs.next();
                    CopyOnWriteArrayList<Host> nextDcHosts = perDcLiveHosts.get(nextRemoteDc);
                    if (nextDcHosts != null) {
                        // Clone for thread safety
                        List<Host> dcHosts = cloneList(nextDcHosts);
                        currentDcHosts = dcHosts.subList(0, Math.min(dcHosts.size(), usedHostsPerRemoteDc));
                        currentDcRemaining = currentDcHosts.size();
                    }
                    List<Host> suspectedList = perDcSuspectedHosts.get(nextRemoteDc);
                    currentDcSuspected = suspectedList == null ? null : suspectedList.iterator();
                }
                return endOfData();
            }
        };
    }

    private void waitOnReconnection(Host h) {
        try {
            h.getInitialReconnectionAttemptFuture().get(configuration.getSocketOptions().getConnectTimeoutMillis(), TimeUnit.MILLISECONDS);
        } catch (InterruptedException e) {
            Thread.currentThread().interrupt();
        } catch (ExecutionException e) {
            throw new AssertionError(e);
        } catch (TimeoutException e) {
            // Shouldn't really happen but isn't really a huge deal
            logger.debug("Timeout while waiting only host initial reconnection future", e);
        }
    }

    @Override
    public void onUp(Host host) {
        String dc = dc(host);

        // If the localDC was in "auto-discover" mode and it's the first host for which we have a DC, use it.
        if (localDc == UNSET && dc != UNSET) {
            logger.info("Using data-center name '{}' for DCAwareRoundRobinPolicy (if this is incorrect, please provide the correct datacenter name with DCAwareRoundRobinPolicy constructor)", dc);
            localDc = dc;
        }

        CopyOnWriteArrayList<Host> dcHosts = perDcLiveHosts.get(dc);
        if (dcHosts == null) {
            CopyOnWriteArrayList<Host> newMap = new CopyOnWriteArrayList<Host>(Collections.singletonList(host));
            dcHosts = perDcLiveHosts.putIfAbsent(dc, newMap);
            // If we've successfully put our new host, we're good, otherwise we've been beaten so continue
            if (dcHosts == null)
                return;
        }
        dcHosts.addIfAbsent(host);

        CopyOnWriteArrayList<Host> dcSuspected = perDcSuspectedHosts.get(dc(host));
        if (dcSuspected != null)
            dcSuspected.remove(host);
    }

    @Override
    public void onSuspected(Host host) {
        String dc = dc(host);
        CopyOnWriteArrayList<Host> dcSuspected = perDcSuspectedHosts.get(dc);
        if (dcSuspected == null) {
            CopyOnWriteArrayList<Host> newMap = new CopyOnWriteArrayList<Host>(Collections.singletonList(host));
            dcSuspected = perDcSuspectedHosts.putIfAbsent(dc, newMap);
            // If we've successfully put our new host, we're good, otherwise we've been beaten so continue
            if (dcSuspected == null)
                return;
        }
        dcSuspected.addIfAbsent(host);
    }

    @Override
    public void onDown(Host host) {
        CopyOnWriteArrayList<Host> dcHosts = perDcLiveHosts.get(dc(host));
        if (dcHosts != null)
            dcHosts.remove(host);

        CopyOnWriteArrayList<Host> dcSuspected = perDcSuspectedHosts.get(dc(host));
        if (dcSuspected != null)
            dcSuspected.remove(host);
    }

    @Override
    public void onAdd(Host host) {
        onUp(host);
    }

    @Override
    public void onRemove(Host host) {
        onDown(host);
    }

    @Override
    public void close() {
        // nothing to do
    }
}<|MERGE_RESOLUTION|>--- conflicted
+++ resolved
@@ -27,8 +27,6 @@
 import com.google.common.base.Joiner;
 import com.google.common.base.Strings;
 import com.google.common.annotations.VisibleForTesting;
-import com.google.common.base.Joiner;
-import com.google.common.base.Strings;
 import com.google.common.collect.AbstractIterator;
 import org.slf4j.Logger;
 import org.slf4j.LoggerFactory;
@@ -213,11 +211,7 @@
 
         if (notInLocalDC.size() > 0) {
             String nonLocalHosts = Joiner.on(",").join(notInLocalDC);
-<<<<<<< HEAD
-            logger.warn("Some contact points don't match specified local data center. Local DC = {}. Non-conforming contact points: {}", localDc, nonLocalHosts);
-=======
             logger.warn("Some contact points don't match local data center. Local DC = {}. Non-conforming contact points: {}", localDc, nonLocalHosts);
->>>>>>> 4302c3b0
         }
     }
 
