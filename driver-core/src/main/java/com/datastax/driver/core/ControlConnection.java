--- conflicted
+++ resolved
@@ -581,16 +581,10 @@
             if (!isValidPeer(row, logInvalidPeers))
                 continue;
 
-<<<<<<< HEAD
             InetSocketAddress rpcAddress = rpcAddressForPeerHost(row, connection.address, cluster);
+            if (rpcAddress == null)
+                continue;
             foundHosts.add(rpcAddress);
-=======
-            InetSocketAddress addr = addressToUseForPeerHost(row, connection.address, cluster);
-            if (addr == null)
-                continue;
-
-            foundHosts.add(addr);
->>>>>>> 77dcf917
             dcs.add(row.getString("data_center"));
             racks.add(row.getString("rack"));
             cassandraVersions.add(row.getString("release_version"));
