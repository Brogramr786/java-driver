<!--
        Copyright (C) 2012 DataStax Inc.

     Licensed under the Apache License, Version 2.0 (the "License");
     you may not use this file except in compliance with the License.
     You may obtain a copy of the License at

        http://www.apache.org/licenses/LICENSE-2.0

     Unless required by applicable law or agreed to in writing, software
     distributed under the License is distributed on an "AS IS" BASIS,
     WITHOUT WARRANTIES OR CONDITIONS OF ANY KIND, either express or implied.
     See the License for the specific language governing permissions and
     limitations under the License.
-->
<project xmlns="http://maven.apache.org/POM/4.0.0" xmlns:xsi="http://www.w3.org/2001/XMLSchema-instance" xsi:schemaLocation="http://maven.apache.org/POM/4.0.0 http://maven.apache.org/maven-v4_0_0.xsd">
  <modelVersion>4.0.0</modelVersion>
  <parent>
    <groupId>com.datastax.cassandra</groupId>
    <artifactId>cassandra-driver-parent</artifactId>
<<<<<<< HEAD
    <version>2.1.5-SNAPSHOT</version>
=======
    <version>2.0.10-SNAPSHOT</version>
>>>>>>> 0b2a9813
  </parent>
  <artifactId>cassandra-driver-core</artifactId>
  <packaging>bundle</packaging>
  <name>DataStax Java Driver for Apache Cassandra - Core</name>
  <description>A driver for Apache Cassandra 1.2+ that works exclusively with the Cassandra Query Language version 3 (CQL3) and Cassandra's binary protocol.</description>
  <url>https://github.com/datastax/java-driver</url>

  <dependencies>
    <dependency>
      <groupId>io.netty</groupId>
      <artifactId>netty</artifactId>
      <version>3.9.0.Final</version>
    </dependency>

    <dependency>
      <groupId>com.google.guava</groupId>
      <artifactId>guava</artifactId>
      <!--
        We use an old version of Guava to be compatible with Spark 1.1.
        Check with the spark-cassandra-connector team before upgrading this.
      -->
      <version>14.0.1</version>
    </dependency>

    <dependency>
      <groupId>com.codahale.metrics</groupId>
      <artifactId>metrics-core</artifactId>
      <version>3.0.2</version>
    </dependency>

    <!-- Compression libraries for the protocol. -->
    <!-- Each of them is only a mandatory runtime dependency if you want to use the compression it offers -->

    <dependency>
        <groupId>org.xerial.snappy</groupId>
        <artifactId>snappy-java</artifactId>
        <version>1.0.5</version>
        <optional>true</optional>
    </dependency>

    <dependency>
        <groupId>net.jpountz.lz4</groupId>
        <artifactId>lz4</artifactId>
        <version>1.2.0</version>
        <optional>true</optional>
    </dependency>

    <!-- End of compression libraries -->

    <dependency>
      <groupId>org.testng</groupId>
      <artifactId>testng</artifactId>
      <version>6.8.8</version>
      <scope>test</scope>
    </dependency>

    <dependency>
      <groupId>org.assertj</groupId>
      <artifactId>assertj-core</artifactId>
      <version>1.7.0</version>
      <scope>test</scope>
    </dependency>

    <dependency>
      <groupId>org.mockito</groupId>
      <artifactId>mockito-all</artifactId>
      <version>1.10.8</version>
      <scope>test</scope>
    </dependency>

    <dependency>
      <groupId>org.scassandra</groupId>
      <artifactId>java-client</artifactId>
      <!-- N.B. later versions of scassandra require JDK 7 -->
      <version>0.4.1</version>
      <scope>test</scope>
      <exclusions>
        <exclusion>
          <groupId>ch.qos.logback</groupId>
          <artifactId>logback-classic</artifactId>
        </exclusion>
      </exclusions>
    </dependency>

  </dependencies>

  <build>
    <resources>
      <resource>
        <directory>src/main/resources</directory>
        <filtering>true</filtering>
      </resource>
    </resources>
    <plugins>
      <plugin>
        <groupId>org.apache.maven.plugins</groupId>
        <artifactId>maven-jar-plugin</artifactId>
        <version>2.2</version>
        <executions>
          <execution>
            <goals>
              <goal>test-jar</goal>
            </goals>
            <phase>test-compile</phase>
          </execution>
        </executions>
      </plugin>
      <plugin>
        <groupId>org.apache.felix</groupId>
        <artifactId>maven-bundle-plugin</artifactId>
        <extensions>true</extensions>
        <version>2.4.0</version>
        <executions>
          <execution>
            <id>bundle-manifest</id>
            <phase>process-classes</phase>
            <goals>
              <goal>manifest</goal>
            </goals>
          </execution>
        </executions>
        <configuration>
          <instructions>
            <Bundle-SymbolicName>com.datastax.driver.core</Bundle-SymbolicName>
            <Bundle-Version>${project.version}</Bundle-Version>
            <_include>-osgi.bnd</_include>
          </instructions>
          <supportedProjectTypes>
            <supportedProjectType>jar</supportedProjectType>
            <supportedProjectType>bundle</supportedProjectType>
            <supportedProjectType>pom</supportedProjectType>
          </supportedProjectTypes>
        </configuration>
      </plugin>
    </plugins>
    
    <pluginManagement>
      <plugins>
        <!--This plugin's configuration is used to store Eclipse m2e settings only. It has no influence on the Maven build itself.-->
        <plugin>
          <groupId>org.eclipse.m2e</groupId>
          <artifactId>lifecycle-mapping</artifactId>
          <version>1.0.0</version>
          <configuration>
            <lifecycleMappingMetadata>
              <pluginExecutions>
                <pluginExecution>
                  <pluginExecutionFilter>
                    <groupId>org.apache.maven.plugins</groupId>
                    <artifactId>maven-jar-plugin</artifactId>
                    <versionRange>[2.2,)</versionRange>
                    <goals>
                      <goal>test-jar</goal>
                    </goals>
                  </pluginExecutionFilter>
                  <action>
                    <ignore />
                  </action>
                </pluginExecution>
              </pluginExecutions>
            </lifecycleMappingMetadata>
          </configuration>
        </plugin>
      </plugins>
    </pluginManagement>
  </build>

  <profiles>
    <profile>
      <id>default</id>
      <properties>
        <env>default</env>
      </properties>
      <activation>
        <activeByDefault>true</activeByDefault>
      </activation>
      <build>
        <plugins>
          <plugin>
            <groupId>org.apache.maven.plugins</groupId>
            <artifactId>maven-surefire-plugin</artifactId>
            <version>2.16</version>
            <configuration>
              <groups>unit</groups>
              <useFile>false</useFile>
              <systemPropertyVariables>
                <cassandra.version>${cassandra.version}</cassandra.version>
                <ipprefix>${ipprefix}</ipprefix>
                <com.datastax.driver.NEW_NODE_DELAY_SECONDS>60</com.datastax.driver.NEW_NODE_DELAY_SECONDS>
              </systemPropertyVariables>
              <!--May be needed for debugging-->
              <!--<forkMode>never</forkMode>-->
            </configuration>
          </plugin>
          <plugin>
            <artifactId>maven-compiler-plugin</artifactId>
            <configuration>
              <compilerArgument>-Xlint:all</compilerArgument>
              <showWarnings>true</showWarnings>
              <showDeprecation>true</showDeprecation>
            </configuration>
          </plugin>
          <plugin>
            <artifactId>maven-shade-plugin</artifactId>
            <version>2.3</version>
            <executions>
              <execution>
                <phase>package</phase>
                <goals><goal>shade</goal></goals>
                <configuration>
                  <artifactSet>
                    <includes>
                      <include>io.netty:netty</include>
                    </includes>
                  </artifactSet>
                  <relocations>
                    <relocation>
                      <pattern>org.jboss.netty</pattern>
                      <shadedPattern>com.datastax.shaded.netty</shadedPattern>
                    </relocation>
                  </relocations>
                </configuration>
              </execution>
            </executions>
          </plugin>
        </plugins>
      </build>
    </profile>

    <profile>
      <id>short</id>
      <properties>
        <env>default</env>
      </properties>
      <build>
        <plugins>
          <plugin>
            <groupId>org.apache.maven.plugins</groupId>
            <artifactId>maven-surefire-plugin</artifactId>
            <version>2.16</version>
            <configuration>
              <groups>unit,short</groups>
              <useFile>false</useFile>
              <systemPropertyVariables>
                <cassandra.version>${cassandra.version}</cassandra.version>
                <ipprefix>${ipprefix}</ipprefix>
              </systemPropertyVariables>
            </configuration>
          </plugin>
        </plugins>
      </build>
    </profile>

    <profile>
      <id>long</id>
      <properties>
        <env>default</env>
      </properties>
      <build>
        <plugins>
          <plugin>
            <groupId>org.apache.maven.plugins</groupId>
            <artifactId>maven-surefire-plugin</artifactId>
            <version>2.16</version>
            <configuration>
              <groups>unit,short,long</groups>
              <useFile>false</useFile>
              <systemPropertyVariables>
                <cassandra.version>${cassandra.version}</cassandra.version>
                <ipprefix>${ipprefix}</ipprefix>
              </systemPropertyVariables>
            </configuration>
          </plugin>
        </plugins>
      </build>
    </profile>

    <profile>
      <id>duration</id>
      <properties>
        <env>default</env>
      </properties>
      <build>
        <plugins>
          <plugin>
            <groupId>org.apache.maven.plugins</groupId>
            <artifactId>maven-surefire-plugin</artifactId>
            <version>2.16</version>
            <configuration>
              <groups>unit,short,long,duration</groups>
              <useFile>false</useFile>
              <systemPropertyVariables>
                <cassandra.version>${cassandra.version}</cassandra.version>
                <ipprefix>${ipprefix}</ipprefix>
              </systemPropertyVariables>
            </configuration>
          </plugin>
        </plugins>
      </build>
    </profile>

    <profile>
      <id>doc</id>
      <properties>
        <env>default</env>
      </properties>
      <build>
        <plugins>
          <plugin>
            <groupId>org.apache.maven.plugins</groupId>
            <artifactId>maven-surefire-plugin</artifactId>
            <version>2.16</version>
            <configuration>
              <groups>unit,doc</groups>
              <useFile>false</useFile>
              <systemPropertyVariables>
                <cassandra.version>${cassandra.version}</cassandra.version>
                <ipprefix>${ipprefix}</ipprefix>
              </systemPropertyVariables>
            </configuration>
          </plugin>
        </plugins>
      </build>
    </profile>
  </profiles>

  <licenses>
    <license>
      <name>Apache 2</name>
      <url>http://www.apache.org/licenses/LICENSE-2.0.txt</url>
      <distribution>repo</distribution>
      <comments>Apache License Version 2.0</comments>
    </license>
  </licenses>

  <scm>
    <connection>scm:git:git@github.com:datastax/java-driver.git</connection>
    <developerConnection>scm:git:git@github.com:datastax/java-driver.git</developerConnection>
    <url>https://github.com/datastax/java-driver</url>
    <tag>HEAD</tag>
  </scm>

  <developers>
    <developer>
      <name>Various</name>
      <organization>DataStax</organization>
    </developer>
  </developers>

</project>
<|MERGE_RESOLUTION|>--- conflicted
+++ resolved
@@ -18,11 +18,7 @@
   <parent>
     <groupId>com.datastax.cassandra</groupId>
     <artifactId>cassandra-driver-parent</artifactId>
-<<<<<<< HEAD
     <version>2.1.5-SNAPSHOT</version>
-=======
-    <version>2.0.10-SNAPSHOT</version>
->>>>>>> 0b2a9813
   </parent>
   <artifactId>cassandra-driver-core</artifactId>
   <packaging>bundle</packaging>
